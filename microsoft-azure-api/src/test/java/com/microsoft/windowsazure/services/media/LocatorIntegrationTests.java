/**
 * Copyright 2012 Microsoft Corporation
 * 
 * Licensed under the Apache License, Version 2.0 (the "License");
 * you may not use this file except in compliance with the License.
 * You may obtain a copy of the License at
 * http://www.apache.org/licenses/LICENSE-2.0
 * 
 * Unless required by applicable law or agreed to in writing, software
 * distributed under the License is distributed on an "AS IS" BASIS,
 * WITHOUT WARRANTIES OR CONDITIONS OF ANY KIND, either express or implied.
 * See the License for the specific language governing permissions and
 * limitations under the License.
 */

package com.microsoft.windowsazure.services.media;

import static org.junit.Assert.*;

import java.util.ArrayList;
import java.util.Date;
import java.util.EnumSet;
import java.util.List;

import org.junit.Before;
import org.junit.BeforeClass;
import org.junit.Ignore;
import org.junit.Test;

import com.microsoft.windowsazure.services.core.ServiceException;
import com.microsoft.windowsazure.services.media.models.AccessPolicyInfo;
import com.microsoft.windowsazure.services.media.models.AccessPolicyPermission;
import com.microsoft.windowsazure.services.media.models.AssetInfo;
import com.microsoft.windowsazure.services.media.models.CreateAssetOptions;
import com.microsoft.windowsazure.services.media.models.CreateLocatorOptions;
import com.microsoft.windowsazure.services.media.models.ListLocatorsOptions;
import com.microsoft.windowsazure.services.media.models.ListLocatorsResult;
import com.microsoft.windowsazure.services.media.models.LocatorInfo;
import com.microsoft.windowsazure.services.media.models.LocatorType;
import com.microsoft.windowsazure.services.media.models.UpdateLocatorOptions;

public class LocatorIntegrationTests extends IntegrationTestBase {

    private static AssetInfo assetInfo;
    private static AccessPolicyInfo accessPolicyInfo;
    private static AccessPolicyInfo accessPolicyInfoRead;
    private static int minuteInMS = 60 * 1000;
    private static int tenMinutesInMS = 10 * 60 * 1000;

    private Date calculateDefaultExpectedExpDate(AccessPolicyInfo accessPolicy, AssetInfo asset) {
        return new Date(asset.getLastModified().getTime() + (long) accessPolicy.getDurationInMinutes() * minuteInMS);
    }

    private void verifyLocatorInfosEqual(String message, LocatorInfo expected, LocatorInfo actual) {
        verifyLocatorProperties(message, expected.getAccessPolicyId(), expected.getAssetId(),
                expected.getLocatorType(), expected.getStartTime(), expected.getExpirationDateTime(), expected.getId(),
                expected.getPath(), actual);
    }

    private void verifyLocatorProperties(String message, String accessPolicyId, String assetId,
            LocatorType locatorType, Date startTime, Date expirationDateTime, LocatorInfo actualLocator) {
        verifyLocatorProperties(message, accessPolicyId, assetId, locatorType, startTime, expirationDateTime, null,
                null, actualLocator);
    }

    private void verifyLocatorProperties(String message, String accessPolicyId, String assetId,
            LocatorType locatorType, Date startTime, Date expirationDateTime, String id, String path,
            LocatorInfo actualLocator) {
        assertNotNull(message, actualLocator);
        assertEquals(message + " accessPolicyId", accessPolicyId, actualLocator.getAccessPolicyId());
        assertEquals(message + " assetId", assetId, actualLocator.getAssetId());
        assertEquals(message + " locatorType", locatorType, actualLocator.getLocatorType());

        assertDateApproxEquals(message + " startTime", startTime, actualLocator.getStartTime());
        assertDateApproxEquals(message + " expirationDateTime", expirationDateTime,
                actualLocator.getExpirationDateTime());

        if (id == null) {
            assertNotNull(message + " Id", actualLocator.getId());
        }
        else {
            assertEquals(message + " Id", id, actualLocator.getId());
        }
        if (path == null) {
            assertNotNull(message + " path", actualLocator.getPath());
        }
        else {
            assertEquals(message + " path", path, actualLocator.getPath());
        }
    }

    @BeforeClass
    public static void setup() throws Exception {
        IntegrationTestBase.setup();
        accessPolicyInfo = service.createAccessPolicy(testPolicyPrefix + "ForLocatorTest", 5,
                EnumSet.of(AccessPolicyPermission.WRITE));
        accessPolicyInfoRead = service.createAccessPolicy(testPolicyPrefix + "ForLocatorTestRead", 15,
                EnumSet.of(AccessPolicyPermission.READ));
    }

    @Before
    public void instanceSetup() throws Exception {
        assetInfo = service.createAsset(new CreateAssetOptions().setName(testAssetPrefix + "ForLocatorTest"));
    }

    @Test
    public void createLocatorSuccess() throws ServiceException {
        // Arrange
        LocatorType locatorType = LocatorType.Origin;
        Date expectedExpirationDateTime = calculateDefaultExpectedExpDate(accessPolicyInfoRead, assetInfo);

        // Act
        LocatorInfo locatorInfo = service.createLocator(accessPolicyInfoRead.getId(), assetInfo.getId(), locatorType);

        // Assert
        verifyLocatorProperties("locatorInfo", accessPolicyInfoRead.getId(), assetInfo.getId(), locatorType, null,
                expectedExpirationDateTime, locatorInfo);
    }

    @Ignore("due to media service bug 596240")
    @Test
    public void createLocatorOptionsSetExpirationDateTimeSuccess() throws ServiceException {
        // Arrange
        CreateLocatorOptions createLocatorOptions = new CreateLocatorOptions();
        Date expectedExpirationDateTime = new Date();
        expectedExpirationDateTime.setTime(expectedExpirationDateTime.getTime() + tenMinutesInMS);
        createLocatorOptions.setExpirationDateTime(expectedExpirationDateTime);
        LocatorType locatorType = LocatorType.SAS;

        // Act
        LocatorInfo locatorInfo = service.createLocator(accessPolicyInfo.getId(), assetInfo.getId(), locatorType,
                createLocatorOptions);

        // Assert 
        verifyLocatorProperties("locatorInfo", accessPolicyInfo.getId(), assetInfo.getId(), locatorType, null,
                expectedExpirationDateTime, locatorInfo);
    }

    @Ignore("due to media service bug 596240")
    @Test
    public void createLocatorOptionsSetStartTimeSuccess() throws ServiceException {
        // Arrange
        CreateLocatorOptions createLocatorOptions = new CreateLocatorOptions();
        Date expectedStartDateTime = new Date();
        expectedStartDateTime.setTime(expectedStartDateTime.getTime() + tenMinutesInMS);
        createLocatorOptions.setStartTime(expectedStartDateTime);
        LocatorType locatorType = LocatorType.SAS;
        Date expectedExpirationDateTime = calculateDefaultExpectedExpDate(accessPolicyInfo, assetInfo);

        // Act
        LocatorInfo locatorInfo = service.createLocator(accessPolicyInfo.getId(), assetInfo.getId(), locatorType,
                createLocatorOptions);

        // Assert 
        verifyLocatorProperties("locatorInfo", accessPolicyInfo.getId(), assetInfo.getId(), locatorType,
                expectedStartDateTime, expectedExpirationDateTime, locatorInfo);
    }

    @Test
    public void getLocatorSuccess() throws ServiceException {
        // Arrange
        LocatorType locatorType = LocatorType.SAS;
        Date expectedStartDateTime = new Date();
        expectedStartDateTime.setTime(expectedStartDateTime.getTime() + tenMinutesInMS);
        Date expectedExpirationDateTime = new Date(expectedStartDateTime.getTime() + tenMinutesInMS);

        CreateLocatorOptions createLocatorOptions = new CreateLocatorOptions();
        createLocatorOptions.setStartTime(expectedStartDateTime);
        createLocatorOptions.setExpirationDateTime(expectedExpirationDateTime);
        LocatorInfo expectedLocatorInfo = service.createLocator(accessPolicyInfo.getId(), assetInfo.getId(),
                locatorType, createLocatorOptions);

        // Act
        LocatorInfo actualLocatorInfo = service.getLocator(expectedLocatorInfo.getId());

        // Assert
        verifyLocatorInfosEqual("actualLocatorInfo", expectedLocatorInfo, actualLocatorInfo);
    }

    @Test
    public void getLocatorInvalidId() throws ServiceException {
        expectedException.expect(ServiceException.class);
        expectedException.expect(new ServiceExceptionMatcher(500));
        service.getLocator(invalidId);
    }

    @Test
    public void getLocatorNonexistId() throws ServiceException {
        expectedException.expect(ServiceException.class);
        expectedException.expect(new ServiceExceptionMatcher(404));
        service.getLocator(validButNonexistLocatorId);
    }

    @Test
    public void listLocatorsSuccess() throws ServiceException {
        // Arrange
        LocatorType locatorType = LocatorType.SAS;
        List<LocatorInfo> expectedLocators = new ArrayList<LocatorInfo>();
        for (int i = 0; i < 2; i++) {
            expectedLocators.add(service.createLocator(accessPolicyInfo.getId(), assetInfo.getId(), locatorType));
        }

        // Act
        ListLocatorsResult listLocatorsResult = service.listLocators();

        // Assert
        assertNotNull(listLocatorsResult);
        verifyListResultContains("listLocatorsResult", expectedLocators, listLocatorsResult.getLocatorInfos(),
                new ComponentDelegate() {
                    @Override
                    public void verifyEquals(String message, Object expected, Object actual) {
                        verifyLocatorInfosEqual(message, (LocatorInfo) expected, (LocatorInfo) actual);
                    }
                });
    }

<<<<<<< HEAD
=======
    @Test
    public void canListLocatorsWithOptions() throws ServiceException {
        setupForLocatorTest();

        for (int i = 0; i < 5; i++) {
            service.createLocator(accessPolicyInfo.getId(), assetInfo.getId(), LocatorType.SAS);
        }

        ListLocatorsOptions options = new ListLocatorsOptions();
        options.getQueryParameters().add("$top", "2");

        ListLocatorsResult result = service.listLocators(options);

        assertEquals(2, result.getLocatorInfos().size());
    }

    @Ignore("due to media service bug 596264")
>>>>>>> 03623a8b
    @Test
    public void listLocatorsQuerySuccess() throws ServiceException {
        // Arrange
        LocatorType locatorType = LocatorType.SAS;
        List<LocatorInfo> expectedLocators = new ArrayList<LocatorInfo>();
        for (int i = 0; i < 2; i++) {
            expectedLocators.add(service.createLocator(accessPolicyInfo.getId(), assetInfo.getId(), locatorType));
        }
        ListLocatorsOptions options = new ListLocatorsOptions();
        options.getQueryParameters().add("$query", "id eq " + expectedLocators.get(0).getId());

        // Act
        ListLocatorsResult listLocatorsResult = service.listLocators(options);

        // Assert
        assertNotNull(listLocatorsResult);
        verifyListResultContains("listLocatorsResult", expectedLocators, listLocatorsResult.getLocatorInfos(),
                new ComponentDelegate() {
                    @Override
                    public void verifyEquals(String message, Object expected, Object actual) {
                        verifyLocatorInfosEqual(message, (LocatorInfo) expected, (LocatorInfo) actual);
                    }
                });
    }

    @Test
    public void updateLocatorSuccess() throws ServiceException {
        // Arrange
        LocatorType locatorType = LocatorType.Origin;
        LocatorInfo locatorInfo = service.createLocator(accessPolicyInfoRead.getId(), assetInfo.getId(), locatorType);

        Date expirationDateTime = new Date();
        expirationDateTime.setTime(expirationDateTime.getTime() + tenMinutesInMS);
        Date startTime = new Date();
        startTime.setTime(startTime.getTime() - tenMinutesInMS);
        UpdateLocatorOptions updateLocatorOptions = new UpdateLocatorOptions()
                .setExpirationDateTime(expirationDateTime).setStartTime(startTime);

        // Act
        service.updateLocator(locatorInfo.getId(), updateLocatorOptions);
        LocatorInfo updatedLocatorInfo = service.getLocator(locatorInfo.getId());

        // Assert
        verifyLocatorProperties("updatedLocatorInfo", locatorInfo.getAccessPolicyId(), locatorInfo.getAssetId(),
                locatorInfo.getLocatorType(), startTime, expirationDateTime, locatorInfo.getId(),
                locatorInfo.getPath(), updatedLocatorInfo);
    }

    @Test
    public void updateLocatorNoChangesSuccess() throws ServiceException {
        // Arrange
        LocatorType locatorType = LocatorType.Origin;
        Date expirationDateTime = new Date();
        expirationDateTime.setTime(expirationDateTime.getTime() + tenMinutesInMS);
        Date startTime = new Date();
        startTime.setTime(startTime.getTime() - tenMinutesInMS);
        CreateLocatorOptions options = new CreateLocatorOptions().setExpirationDateTime(expirationDateTime)
                .setStartTime(startTime);

        LocatorInfo locatorInfo = service.createLocator(accessPolicyInfoRead.getId(), assetInfo.getId(), locatorType,
                options);

        // Act
        service.updateLocator(locatorInfo.getId(), null);
        LocatorInfo updatedLocatorInfo = service.getLocator(locatorInfo.getId());

        // Assert
        verifyLocatorInfosEqual("updatedLocatorInfo", locatorInfo, updatedLocatorInfo);
    }

    @Test
    public void deleteLocatorSuccess() throws ServiceException {
        // Arrange
        LocatorType locatorType = LocatorType.SAS;
        CreateLocatorOptions createLocatorOptions = new CreateLocatorOptions();
        LocatorInfo locatorInfo = service.createLocator(accessPolicyInfo.getId(), assetInfo.getId(), locatorType,
                createLocatorOptions);
        ListLocatorsResult listLocatorsResult = service.listLocators();
        int assetCountBaseline = listLocatorsResult.getLocatorInfos().size();

        // Act
        service.deleteLocator(locatorInfo.getId());

        // Assert
        listLocatorsResult = service.listLocators();
        assertEquals("listLocatorsResult.size", assetCountBaseline - 1, listLocatorsResult.getLocatorInfos().size());

        expectedException.expect(ServiceException.class);
        expectedException.expect(new ServiceExceptionMatcher(404));
        service.getLocator(locatorInfo.getId());
    }

    @Test
    public void deleteLocatorInvalidIdFailed() throws ServiceException {
        expectedException.expect(ServiceException.class);
        expectedException.expect(new ServiceExceptionMatcher(500));
        service.deleteLocator(invalidId);
    }
}<|MERGE_RESOLUTION|>--- conflicted
+++ resolved
@@ -214,49 +214,23 @@
                 });
     }
 
-<<<<<<< HEAD
-=======
-    @Test
-    public void canListLocatorsWithOptions() throws ServiceException {
-        setupForLocatorTest();
-
+    @Test
+    public void listLocatorsWithOptions() throws ServiceException {
+        List<LocatorInfo> expectedLocators = new ArrayList<LocatorInfo>();
         for (int i = 0; i < 5; i++) {
-            service.createLocator(accessPolicyInfo.getId(), assetInfo.getId(), LocatorType.SAS);
+            expectedLocators.add(service.createLocator(accessPolicyInfo.getId(), assetInfo.getId(), LocatorType.SAS));
         }
 
         ListLocatorsOptions options = new ListLocatorsOptions();
-        options.getQueryParameters().add("$top", "2");
+        options.getQueryParameters().add(
+                "$filter",
+                "(Id eq '" + expectedLocators.get(1).getId() + "') or (" + "Id eq '" + expectedLocators.get(3).getId()
+                        + "')");
+        options.getQueryParameters().add("$top", "3");
 
         ListLocatorsResult result = service.listLocators(options);
 
         assertEquals(2, result.getLocatorInfos().size());
-    }
-
-    @Ignore("due to media service bug 596264")
->>>>>>> 03623a8b
-    @Test
-    public void listLocatorsQuerySuccess() throws ServiceException {
-        // Arrange
-        LocatorType locatorType = LocatorType.SAS;
-        List<LocatorInfo> expectedLocators = new ArrayList<LocatorInfo>();
-        for (int i = 0; i < 2; i++) {
-            expectedLocators.add(service.createLocator(accessPolicyInfo.getId(), assetInfo.getId(), locatorType));
-        }
-        ListLocatorsOptions options = new ListLocatorsOptions();
-        options.getQueryParameters().add("$query", "id eq " + expectedLocators.get(0).getId());
-
-        // Act
-        ListLocatorsResult listLocatorsResult = service.listLocators(options);
-
-        // Assert
-        assertNotNull(listLocatorsResult);
-        verifyListResultContains("listLocatorsResult", expectedLocators, listLocatorsResult.getLocatorInfos(),
-                new ComponentDelegate() {
-                    @Override
-                    public void verifyEquals(String message, Object expected, Object actual) {
-                        verifyLocatorInfosEqual(message, (LocatorInfo) expected, (LocatorInfo) actual);
-                    }
-                });
     }
 
     @Test

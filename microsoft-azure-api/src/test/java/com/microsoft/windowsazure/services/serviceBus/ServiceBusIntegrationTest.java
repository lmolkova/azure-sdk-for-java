/**
 * Copyright Microsoft Corporation
 * 
 * Licensed under the Apache License, Version 2.0 (the "License");
 * you may not use this file except in compliance with the License.
 * You may obtain a copy of the License at
 * http://www.apache.org/licenses/LICENSE-2.0
 * 
 * Unless required by applicable law or agreed to in writing, software
 * distributed under the License is distributed on an "AS IS" BASIS,
 * WITHOUT WARRANTIES OR CONDITIONS OF ANY KIND, either express or implied.
 * See the License for the specific language governing permissions and
 * limitations under the License.
 */
package com.microsoft.windowsazure.services.serviceBus;

import static org.junit.Assert.*;

import java.util.ArrayList;
import java.util.Arrays;
import java.util.Date;
import java.util.List;
import java.util.Map;

import org.junit.Before;
import org.junit.Test;

import com.microsoft.windowsazure.services.core.Builder;
import com.microsoft.windowsazure.services.core.Builder.Alteration;
import com.microsoft.windowsazure.services.core.Builder.Registry;
import com.microsoft.windowsazure.services.core.Configuration;
import com.microsoft.windowsazure.services.core.ServiceException;
import com.microsoft.windowsazure.services.core.ServiceFilter;
import com.microsoft.windowsazure.services.core.ServiceFilter.Request;
import com.microsoft.windowsazure.services.core.ServiceFilter.Response;
import com.microsoft.windowsazure.services.serviceBus.implementation.CorrelationFilter;
import com.microsoft.windowsazure.services.serviceBus.implementation.EmptyRuleAction;
import com.microsoft.windowsazure.services.serviceBus.implementation.EntityStatus;
import com.microsoft.windowsazure.services.serviceBus.implementation.FalseFilter;
import com.microsoft.windowsazure.services.serviceBus.implementation.SqlFilter;
import com.microsoft.windowsazure.services.serviceBus.implementation.SqlRuleAction;
import com.microsoft.windowsazure.services.serviceBus.implementation.TrueFilter;
import com.microsoft.windowsazure.services.serviceBus.models.BrokeredMessage;
import com.microsoft.windowsazure.services.serviceBus.models.GetQueueResult;
import com.microsoft.windowsazure.services.serviceBus.models.ListQueuesResult;
import com.microsoft.windowsazure.services.serviceBus.models.ListRulesResult;
import com.microsoft.windowsazure.services.serviceBus.models.ListSubscriptionsResult;
import com.microsoft.windowsazure.services.serviceBus.models.ListTopicsOptions;
import com.microsoft.windowsazure.services.serviceBus.models.ListTopicsResult;
import com.microsoft.windowsazure.services.serviceBus.models.QueueInfo;
import com.microsoft.windowsazure.services.serviceBus.models.ReceiveMessageOptions;
import com.microsoft.windowsazure.services.serviceBus.models.ReceiveQueueMessageResult;
import com.microsoft.windowsazure.services.serviceBus.models.ReceiveSubscriptionMessageResult;
import com.microsoft.windowsazure.services.serviceBus.models.RuleInfo;
import com.microsoft.windowsazure.services.serviceBus.models.SubscriptionInfo;
import com.microsoft.windowsazure.services.serviceBus.models.TopicInfo;
import com.sun.jersey.api.client.Client;
import com.sun.jersey.api.client.filter.LoggingFilter;

public class ServiceBusIntegrationTest extends IntegrationTestBase {

    private ServiceBusContract service;

    static ReceiveMessageOptions RECEIVE_AND_DELETE_5_SECONDS = new ReceiveMessageOptions().setReceiveAndDelete()
            .setTimeout(5);
    static ReceiveMessageOptions PEEK_LOCK_5_SECONDS = new ReceiveMessageOptions().setPeekLock().setTimeout(5);

    @Before
    public void createService() throws Exception {
        // reinitialize configuration from known state
        Configuration config = createConfiguration();

        // add LoggingFilter to any pipeline that is created
        Registry builder = (Registry) config.getBuilder();
        builder.alter(Client.class, new Alteration<Client>() {
            @Override
            public Client alter(Client instance, Builder builder, Map<String, Object> properties) {
                instance.addFilter(new LoggingFilter());
                return instance;
            }
        });

        // applied as default configuration 
        Configuration.setInstance(config);
        service = ServiceBusService.create();
    }

    @Test
    public void fetchQueueAndListQueuesWorks() throws Exception {
        // Arrange

        // Act
        QueueInfo entry = service.getQueue("TestAlpha").getValue();
        ListQueuesResult feed = service.listQueues();

        // Assert
        assertNotNull(entry);
        assertNotNull(feed);
    }

    @Test
    public void createQueueWorks() throws Exception {
        // Arrange

        // Act
        QueueInfo queue = new QueueInfo("TestCreateQueueWorks").setMaxSizeInMegabytes(1024L);
        QueueInfo saved = service.createQueue(queue).getValue();

        // Assert
        assertNotNull(saved);
        assertNotSame(queue, saved);
        assertEquals(false, saved.isDeadLetteringOnMessageExpiration());
        assertEquals(false, saved.isAnonymousAccessible());
        assertNotNull(saved.getAutoDeleteOnIdle());
        assertEquals(true, saved.isSupportOrdering());
        assertEquals("TestCreateQueueWorks", saved.getPath());
    }

    @Test
    public void updateQueueWorks() throws Exception {
        // Arrange 
        QueueInfo queue = new QueueInfo("TestUpdateQueueWorks").setMaxSizeInMegabytes(1024L);
        QueueInfo originalQueue = service.createQueue(queue).getValue();
        Long expectedMaxSizeInMegaBytes = 512L;

        // Act 
        QueueInfo updatedQueue = service.updateQueue(originalQueue.setMaxSizeInMegabytes(512L));

        // Assert
        assertEquals(expectedMaxSizeInMegaBytes, updatedQueue.getMaxSizeInMegabytes());
    }

    @Test
    public void getQueueWorks() throws Exception {
        // Arrange 
        String queuePath = "TestGetQueueWorks";
        service.createQueue(new QueueInfo(queuePath));

        // Act
        GetQueueResult getQueueResult = service.getQueue(queuePath);

        // Assert
        assertNotNull(getQueueResult);

    }

    @Test(expected = ServiceException.class)
    public void getNonExistQueueFail() throws Exception {
        // Arrange 
        String queuePath = "testGetNonExistQueueFail";

        // Act
        service.getQueue(queuePath);

        // Assert 
    }

    @Test
    public void deleteQueueWorks() throws Exception {
        // Arrange
        service.createQueue(new QueueInfo("TestDeleteQueueWorks"));

        // Act
        service.deleteQueue("TestDeleteQueueWorks");

        // Assert
    }

    @Test
    public void sendMessageWorks() throws Exception {
        // Arrange
        BrokeredMessage message = new BrokeredMessage("sendMessageWorks");

        // Act
        service.sendQueueMessage("TestAlpha", message);

        // Assert
    }

    @Test
    public void receiveMessageWorks() throws Exception {
        // Arrange
        String queueName = "TestReceiveMessageWorks";
        service.createQueue(new QueueInfo(queueName));
        service.sendQueueMessage(queueName, new BrokeredMessage("Hello World"));

        // Act
        BrokeredMessage message = service.receiveQueueMessage(queueName, RECEIVE_AND_DELETE_5_SECONDS).getValue();
        byte[] data = new byte[100];
        int size = message.getBody().read(data);

        // Assert
        assertEquals(11, size);
        assertArrayEquals("Hello World".getBytes(), Arrays.copyOf(data, size));
    }

    @Test
    public void renewSubscriptionMessageLockWorks() throws Exception {
        // Arrange
        String topicName = "TestRenewSubscriptionLockMessageWorks";
        String subscriptionName = "renewSubscriptionMessageLockWorks";
        service.createTopic(new TopicInfo(topicName));
        service.createSubscription(topicName, new SubscriptionInfo(subscriptionName));
        service.sendTopicMessage(topicName, new BrokeredMessage("Hello Again"));

        // Act 
        BrokeredMessage message = service.receiveSubscriptionMessage(topicName, subscriptionName, PEEK_LOCK_5_SECONDS)
                .getValue();
        service.renewSubscriptionLock(topicName, subscriptionName, message.getMessageId(), message.getLockToken());

        // Assert
        assertNotNull(message);
    }

    @Test
    public void renewQueueMessageLockWorks() throws Exception {
        // Arrange
        String queueName = "TestRenewSubscriptionLockMessageWorks";
        service.createQueue(new QueueInfo(queueName));
        service.sendQueueMessage(queueName, new BrokeredMessage("Hello Again"));

        // Act 
        BrokeredMessage message = service.receiveQueueMessage(queueName, PEEK_LOCK_5_SECONDS).getValue();
        service.renewQueueLock(queueName, message.getMessageId(), message.getLockToken());

        // Assert
        assertNotNull(message);
    }

    @Test
    public void receiveMessageEmptyQueueWorks() throws Exception {
        // Arrange
        String queueName = "TestReceiveMessageEmptyQueueWorks";
        service.createQueue(new QueueInfo(queueName));

        // Act
        ReceiveQueueMessageResult receiveQueueMessageResult = service.receiveQueueMessage(queueName,
                RECEIVE_AND_DELETE_5_SECONDS);

        // Assert
        assertNotNull(receiveQueueMessageResult);
        assertNull(receiveQueueMessageResult.getValue());
    }

    @Test
    public void receiveQueueForwardToQueueMessageSuccess() throws Exception {
        // Arrange
        String sourceQueueName = "TestReceiveQueueForwardToQueueMessageSuccessSource";
        String destinationQueueName = "TestReceiveQueueForwardToQueueMessageSuccessDestination";
        QueueInfo destinationQueueInfo = service.createQueue(new QueueInfo(destinationQueueName)).getValue();
        service.createQueue(new QueueInfo(sourceQueueName).setForwardTo(destinationQueueInfo.getUri().toString()))
                .getValue();

        // Act
        service.sendQueueMessage(sourceQueueName, new BrokeredMessage("Hello source queue!"));
        ReceiveQueueMessageResult receiveQueueMessageResult = service.receiveQueueMessage(destinationQueueName,
                RECEIVE_AND_DELETE_5_SECONDS);

        // Assert
        assertNotNull(receiveQueueMessageResult);
        assertNotNull(receiveQueueMessageResult.getValue());
    }

    @Test
    public void receiveUpdatedQueueForwardToQueueMessageSuccess() throws Exception {
        // Arrange
        String sourceQueueName = "TestReceiveUpdatedQueueForwardToQueueMessageSuccessSource";
        String destinationQueueName = "TestReceiveUpdatedQueueForwardToQueueMessageSuccessDestination";
        QueueInfo destinationQueueInfo = service.createQueue(new QueueInfo(destinationQueueName)).getValue();
        QueueInfo sourceQueueInfo = new QueueInfo(sourceQueueName);
        service.createQueue(sourceQueueInfo).getValue();
        service.updateQueue(sourceQueueInfo.setForwardTo(destinationQueueInfo.getUri().toString()));

        // Act
        service.sendQueueMessage(sourceQueueName, new BrokeredMessage("Hello source queue!"));
        ReceiveQueueMessageResult receiveQueueMessageResult = service.receiveQueueMessage(destinationQueueName,
                RECEIVE_AND_DELETE_5_SECONDS);

        // Assert
        assertNotNull(receiveQueueMessageResult);
        assertNotNull(receiveQueueMessageResult.getValue());
    }

    @Test
    public void receiveSubscriptionForwardToQueueMessageSuccess() throws Exception {
        // Arrange
        String sourceTopicName = "TestReceiveSubForwardToQueueMessageSuccessSource";
        String sourceSubscriptionName = "TestReceiveSubForwardToQueueMessageSuccessSource";
        String destinationQueueName = "TestReceiveSubForwardToQueueMessageSuccessDestination";
        service.createTopic(new TopicInfo(sourceTopicName)).getValue();
        QueueInfo destinationQueueInfo = service.createQueue(new QueueInfo(destinationQueueName)).getValue();
        service.createSubscription(sourceTopicName,
                new SubscriptionInfo(sourceSubscriptionName).setForwardTo(destinationQueueInfo.getUri().toString()));

        // Act
        service.sendTopicMessage(sourceTopicName, new BrokeredMessage("Hello source queue!"));
        ReceiveQueueMessageResult receiveQueueMessageResult = service.receiveQueueMessage(destinationQueueName,
                RECEIVE_AND_DELETE_5_SECONDS);

        // Assert
        assertNotNull(receiveQueueMessageResult);
        assertNotNull(receiveQueueMessageResult.getValue());
    }

    @Test
    public void receiveUpdatedSubscriptionForwardToQueueMessageSuccess() throws Exception {
        // Arrange
        String sourceTopicName = "TestUpdatedReceiveSubForwardToQMessageSuccessSrc";
        String sourceSubscriptionName = "TestUpdatedReceiveSubForwardToQMessageSuccessSrc";
        String destinationQueueName = "TestUpdatedReceiveSubForwardToQMessageSuccessDest";
        service.createTopic(new TopicInfo(sourceTopicName)).getValue();
        QueueInfo destinationQueueInfo = service.createQueue(new QueueInfo(destinationQueueName)).getValue();
        SubscriptionInfo sourceSubscriptionInfo = service.createSubscription(sourceTopicName,
                new SubscriptionInfo(sourceSubscriptionName)).getValue();
        service.updateSubscription(sourceTopicName,
                sourceSubscriptionInfo.setForwardTo(destinationQueueInfo.getUri().toString()));
        // Act
        service.sendTopicMessage(sourceTopicName, new BrokeredMessage("Hello source queue!"));
        ReceiveQueueMessageResult receiveQueueMessageResult = service.receiveQueueMessage(destinationQueueName,
                RECEIVE_AND_DELETE_5_SECONDS);

        // Assert
        assertNotNull(receiveQueueMessageResult);
        assertNotNull(receiveQueueMessageResult.getValue());
    }

    @Test
    public void receiveQueueForwardToTopicMessageSuccess() throws Exception {
        // Arrange
        String sourceQueueName = "TestReceiveQueueForwardToTopicMessageSuccessSource";
        String destinationTopicName = "TestReceiveQueueForwardToTopicMessageSuccessDestination";
        String destinationSubscriptionName = "TestReceiveQueueForwardToTopicMessageSuccessDestination";
        TopicInfo destinationTopicInfo = service.createTopic(new TopicInfo(destinationTopicName)).getValue();
        service.createQueue(new QueueInfo(sourceQueueName).setForwardTo(destinationTopicInfo.getUri().toString()))
                .getValue();

        // Act
        service.sendQueueMessage(sourceQueueName, new BrokeredMessage("Hello source queue!"));
        ReceiveSubscriptionMessageResult receiveSubscriptionMessageResult = service.receiveSubscriptionMessage(
                destinationTopicName, destinationSubscriptionName, RECEIVE_AND_DELETE_5_SECONDS);

        // Assert
        assertNotNull(receiveSubscriptionMessageResult);
        assertNotNull(receiveSubscriptionMessageResult.getValue());
    }

    @Test
    public void receiveUpdatedQueueForwardToTopicMessageSuccess() throws Exception {
        // Arrange
        String sourceQueueName = "TestReceiveUpdatedQueueForwardToTopicMessageSuccessSource";
        String destinationTopicName = "TestReceiveUpdatedQueueForwardToTopicMessageSuccessDestination";
        String destinationSubscriptionName = "TestReceiveUpdatedQueueForwardToTopicMessageSuccessDestination";
        TopicInfo destinationTopicInfo = service.createTopic(new TopicInfo(destinationTopicName)).getValue();
        QueueInfo sourceQueueInfo = new QueueInfo(sourceQueueName);
        service.createQueue(sourceQueueInfo).getValue();
        service.updateQueue(sourceQueueInfo.setForwardTo(destinationTopicInfo.getUri().toString()));

        // Act
        service.sendQueueMessage(sourceQueueName, new BrokeredMessage("Hello source queue!"));
        ReceiveSubscriptionMessageResult receiveSubscriptionMessageResult = service.receiveSubscriptionMessage(
                destinationTopicName, destinationSubscriptionName, RECEIVE_AND_DELETE_5_SECONDS);

        // Assert
        assertNotNull(receiveSubscriptionMessageResult);
        assertNotNull(receiveSubscriptionMessageResult.getValue());
    }

    @Test
    public void receiveSubscriptionForwardToTopicMessageSuccess() throws Exception {
        // Arrange
        String sourceTopicName = "TestReceiveSubForwardToTopMessageSuccessSrc";
        String sourceSubscriptionName = "TestReceiveSubForwardToTopMessageSuccessSrc";
        String destinationTopicName = "TestReceiveSubForwardToTopMessageSuccessDest";
        String destinationSubscriptionName = "TestReceiveSubForwardToTopMessageSuccessDest";
        service.createTopic(new TopicInfo(sourceTopicName)).getValue();
        TopicInfo destinationTopicInfo = service.createTopic(new TopicInfo(destinationTopicName)).getValue();
        service.createSubscription(destinationTopicName, new SubscriptionInfo(destinationSubscriptionName)).getValue();
        service.createSubscription(sourceTopicName,
                new SubscriptionInfo(sourceSubscriptionName).setForwardTo(destinationTopicInfo.getUri().toString()));

        // Act
        service.sendTopicMessage(sourceTopicName, new BrokeredMessage("Hello source queue!"));
        ReceiveSubscriptionMessageResult receiveSubscriptionMessageResult = service.receiveSubscriptionMessage(
                destinationTopicName, destinationSubscriptionName, RECEIVE_AND_DELETE_5_SECONDS);

        // Assert
        assertNotNull(receiveSubscriptionMessageResult);
        assertNotNull(receiveSubscriptionMessageResult.getValue());
    }

    @Test
    public void receiveUpdatedSubscriptionForwardToTopicMessageSuccess() throws Exception {
        // Arrange
        String sourceTopicName = "TestReceiveSubForwardToTopMessageSuccessSrc";
        String sourceSubscriptionName = "TestReceiveSubForwardToTopMessageSuccessSrc";
        String destinationTopicName = "TestReceiveSubForwardToTopMessageSuccessDest";
        String destinationSubscriptionName = "TestReceiveSubForwardToTopMessageSuccessDest";
        service.createTopic(new TopicInfo(sourceTopicName)).getValue();
        TopicInfo destinationTopicInfo = service.createTopic(new TopicInfo(destinationTopicName)).getValue();
        service.createSubscription(destinationTopicName, new SubscriptionInfo(destinationSubscriptionName)).getValue();
        SubscriptionInfo sourceSubscriptionInfo = service.createSubscription(sourceTopicName,
                new SubscriptionInfo(sourceSubscriptionName)).getValue();
        service.updateSubscription(sourceTopicName,
                sourceSubscriptionInfo.setForwardTo(destinationTopicInfo.getUri().toString()));

        // Act
        service.sendTopicMessage(sourceTopicName, new BrokeredMessage("Hello source queue!"));
        ReceiveSubscriptionMessageResult receiveSubscriptionMessageResult = service.receiveSubscriptionMessage(
                destinationTopicName, destinationSubscriptionName, RECEIVE_AND_DELETE_5_SECONDS);

        // Assert
        assertNotNull(receiveSubscriptionMessageResult);
        assertNotNull(receiveSubscriptionMessageResult.getValue());
    }

    @Test
    public void peekLockMessageWorks() throws Exception {
        // Arrange
        String queueName = "TestPeekLockMessageWorks";
        service.createQueue(new QueueInfo(queueName));
        service.sendQueueMessage(queueName, new BrokeredMessage("Hello Again"));

        // Act
        BrokeredMessage message = service.receiveQueueMessage(queueName, PEEK_LOCK_5_SECONDS).getValue();

        // Assert
        byte[] data = new byte[100];
        int size = message.getBody().read(data);
        assertEquals(11, size);
        assertEquals("Hello Again", new String(data, 0, size));
    }

    @Test
    public void peekLockMessageEmptyQueueWorks() throws Exception {
        // Arrange
        String queueName = "TestPeekLockMessageEmptyQueueWorks";
        service.createQueue(new QueueInfo(queueName));

        // Act
        ReceiveQueueMessageResult result = service.receiveQueueMessage(queueName, PEEK_LOCK_5_SECONDS);

        // Assert
        assertNotNull(result);
        assertNull(result.getValue());
    }

    @Test
    public void peekLockedMessageCanBeCompleted() throws Exception {
        // Arrange
        String queueName = "TestPeekLockedMessageCanBeCompleted";
        service.createQueue(new QueueInfo(queueName));
        service.sendQueueMessage(queueName, new BrokeredMessage("Hello Again"));
        BrokeredMessage message = service.receiveQueueMessage(queueName, PEEK_LOCK_5_SECONDS).getValue();

        // Act
        String lockToken = message.getLockToken();
        Date lockedUntil = message.getLockedUntilUtc();
        String lockLocation = message.getLockLocation();

        service.deleteMessage(message);

        // Assert
        assertNotNull(lockToken);
        assertNotNull(lockedUntil);
        assertNotNull(lockLocation);
    }

    @Test
    public void peekLockedMessageCanBeUnlocked() throws Exception {
        // Arrange
        String queueName = "TestPeekLockedMessageCanBeUnlocked";
        service.createQueue(new QueueInfo(queueName));
        service.sendQueueMessage(queueName, new BrokeredMessage("Hello Again"));
        BrokeredMessage peekedMessage = service.receiveQueueMessage(queueName, PEEK_LOCK_5_SECONDS).getValue();

        // Act
        String lockToken = peekedMessage.getLockToken();
        Date lockedUntil = peekedMessage.getLockedUntilUtc();

        service.unlockMessage(peekedMessage);
        BrokeredMessage receivedMessage = service.receiveQueueMessage(queueName, RECEIVE_AND_DELETE_5_SECONDS)
                .getValue();

        // Assert
        assertNotNull(lockToken);
        assertNotNull(lockedUntil);
        assertNull(receivedMessage.getLockToken());
        assertNull(receivedMessage.getLockedUntilUtc());
    }

    @Test
    public void peekLockedMessageCanBeDeleted() throws Exception {
        // Arrange
        String queueName = "TestPeekLockedMessageCanBeDeleted";
        service.createQueue(new QueueInfo(queueName));
        service.sendQueueMessage(queueName, new BrokeredMessage("Hello Again"));
        BrokeredMessage peekedMessage = service.receiveQueueMessage(queueName, PEEK_LOCK_5_SECONDS).getValue();

        // Act
        String lockToken = peekedMessage.getLockToken();
        Date lockedUntil = peekedMessage.getLockedUntilUtc();

        service.deleteMessage(peekedMessage);
        BrokeredMessage receivedMessage = service.receiveQueueMessage(queueName, RECEIVE_AND_DELETE_5_SECONDS)
                .getValue();

        // Assert
        assertNotNull(lockToken);
        assertNotNull(lockedUntil);
        assertNull(receivedMessage);
    }

    @Test
    public void emptyQueueReturnsNullMessage() throws Exception {
        // Arrange 
        String queueName = "testEmptyQueueReturnsNullMessage";
        service.createQueue(new QueueInfo(queueName));

        // Act
        BrokeredMessage brokeredMessage = service.receiveQueueMessage(queueName, PEEK_LOCK_5_SECONDS).getValue();

        // Assert 
        assertNull(brokeredMessage);
    }

    @Test
    public void contentTypePassesThrough() throws Exception {
        // Arrange
        String queueName = "TestContentTypePassesThrough";
        service.createQueue(new QueueInfo(queueName));

        // Act
        service.sendQueueMessage(queueName, new BrokeredMessage("<data>Hello Again</data>").setContentType("text/xml"));

        BrokeredMessage message = service.receiveQueueMessage(queueName, RECEIVE_AND_DELETE_5_SECONDS).getValue();

        // Assert
        assertNotNull(message);
        assertEquals("text/xml", message.getContentType());
    }

    @Test
    public void topicCanBeCreatedListedFetchedAndDeleted() throws ServiceException {
        // Arrange
        String topicName = "TestTopicCanBeCreatedListedFetchedAndDeleted";

        // Act
        TopicInfo created = service.createTopic(new TopicInfo().setPath(topicName)).getValue();
        ListTopicsResult listed = service.listTopics();
        TopicInfo fetched = service.getTopic(topicName).getValue();
        service.deleteTopic(topicName);
        ListTopicsResult listed2 = service.listTopics();

        // Assert
        assertNotNull(created);
        assertNotNull(listed);
        assertNotNull(fetched);
        assertNotNull(listed2);

        assertEquals(listed.getItems().size() - 1, listed2.getItems().size());
    }

    @Test
<<<<<<< HEAD
    public void listTopicsUnderASpecificPath() throws ServiceException {
        // Arrange 
        String topicName = "testPathA/testPathB/listTopicUnderASpecificPath";

        // Act 
        TopicInfo topicInfo = service.createTopic(new TopicInfo().setPath(topicName)).getValue();
        ListTopicsResult listTopicResult = service.listTopics(new ListTopicsOptions()
                .setFilter("startswith(path, \"testPathA\\/testPathB\") eq true"));

        // Assert
        assertNotNull(topicInfo);
        assertEquals(1, listTopicResult.getItems().size());
    }

    @Test
    public void listTopicsUpdatedInLastFiveMinutes() throws ServiceException {
        String topicName = "testListTopicUpdatedInLastFiveMinutes";

        // Act 
        TopicInfo topicInfo = service.createTopic(new TopicInfo().setPath(topicName)).getValue();
        ListTopicsResult listTopicResult = service.listTopics(new ListTopicsOptions()
                .setFilter("ModifiedAt gt '1/25/2012 3:41:41 PM'"));

        // Assert
        assertNotNull(topicInfo);
        assertEquals(1, listTopicResult.getItems().size());
    }

    @Test
    public void listTopicsAccessedSinceASpecificTime() throws ServiceException {
        removeTopics();
        String topicName = "testListTopicAccessedInLastFiveMinutes";

        // Act 
        TopicInfo topicInfo = service.createTopic(new TopicInfo().setPath(topicName)).getValue();
        ListTopicsResult listTopicResult = service.listTopics(new ListTopicsOptions()
                .setFilter("AccessedAt gt '1/25/2012 3:41:41 PM'"));

        // Assert
        assertNotNull(topicInfo);
        assertEquals(1, listTopicResult.getItems().size());
    }

    @Test
    public void listTopicsCreatedSinceASpecificTime() throws ServiceException {
        removeTopics();
        String topicName = "testListTopicCreatedInLastFiveMinutes";

        // Act 
        TopicInfo topicInfo = service.createTopic(new TopicInfo().setPath(topicName)).getValue();
        ListTopicsResult listTopicResult = service.listTopics(new ListTopicsOptions()
                .setFilter("CreatedAt gt '1/25/2012 3:41:41 PM'"));

        // Assert
        assertNotNull(topicInfo);
        assertEquals(1, listTopicResult.getItems().size());
    }

    @Test
    public void listTopicsUnderSpecificPathWithAtLeastOneMessage() throws ServiceException {
        removeTopics();
        String topicName = "testListTopics/UnderSpecificPathWithAtLeastOneMessage";
        String secondTopicName = "testListTopics/UnderNoMessage";

        // Act 
        TopicInfo topicInfo = service.createTopic(new TopicInfo().setPath(topicName)).getValue();
        TopicInfo secondTopicInfo = service.createTopic(new TopicInfo().setPath(secondTopicName)).getValue();
        service.sendTopicMessage(topicName, new BrokeredMessage("Hello!"));
        ListTopicsResult listTopicResult = service.listTopics(new ListTopicsOptions()
                .setFilter("startwith(path, 'testListTopics/Under') eq true and messageCount Gt 0"));

        // Assert
        assertNotNull(topicInfo);
        assertNotNull(secondTopicInfo);
        assertEquals(1, listTopicResult.getItems().size());
=======
    public void topicCreatedContainsMetadata() throws ServiceException {
        // Arrange
        String topicName = "TestTopicCreatedContainsMetadata";

        // Act 
        TopicInfo createdTopicInfo = service.createTopic(new TopicInfo().setPath(topicName)).getValue();

        // Assert
        assertNotNull(createdTopicInfo);
        assertNotNull(createdTopicInfo.getAutoDeleteOnIdle());
        assertEquals(false, createdTopicInfo.isRequiresDuplicateDetection());
        assertEquals(false, createdTopicInfo.isFilteringMessageBeforePublishing());
        assertEquals(EntityStatus.ACTIVE, createdTopicInfo.getStatus());
        assertEquals(true, createdTopicInfo.isSupportOrdering());
        assertEquals(false, createdTopicInfo.isAnonymousAccessible());

>>>>>>> d2b1d41c
    }

    @Test
    public void topicCanBeUpdated() throws ServiceException {
        // Arrange
        String topicName = "testTopicCanBeUpdated";
        Long expectedMaxSizeInMegabytes = 2048L;

        // Act 
        TopicInfo createdTopicInfo = service.createTopic(
                new TopicInfo().setPath(topicName).setMaxSizeInMegabytes(1024L)).getValue();
        TopicInfo updatedTopicInfo = service.updateTopic(createdTopicInfo
                .setMaxSizeInMegabytes(expectedMaxSizeInMegabytes));

        // Assert
        assertEquals(expectedMaxSizeInMegabytes, updatedTopicInfo.getMaxSizeInMegabytes());
    }

    @Test
    public void filterCanSeeAndChangeRequestOrResponse() throws ServiceException {
        // Arrange
        final List<Request> requests = new ArrayList<Request>();
        final List<Response> responses = new ArrayList<Response>();

        ServiceBusContract filtered = service.withFilter(new ServiceFilter() {
            @Override
            public Response handle(Request request, Next next) throws Exception {
                requests.add(request);
                Response response = next.handle(request);
                responses.add(response);
                return response;
            }
        });

        // Act 
        QueueInfo created = filtered.createQueue(new QueueInfo("TestFilterCanSeeAndChangeRequestOrResponse"))
                .getValue();

        // Assert
        assertNotNull(created);
        assertEquals(1, requests.size());
        assertEquals(1, responses.size());
    }

    @Test
    public void subscriptionsCanBeCreatedOnTopics() throws Exception {
        // Arrange
        String topicName = "TestSubscriptionsCanBeCreatedOnTopics";
        service.createTopic(new TopicInfo(topicName));

        // Act
        SubscriptionInfo created = service.createSubscription(topicName, new SubscriptionInfo("MySubscription"))
                .getValue();

        // Assert
        assertNotNull(created);
        assertEquals("MySubscription", created.getName());
        assertEquals(false, created.isRequiresSession());
        assertEquals(true, created.isDeadLetteringOnFilterEvaluationExceptions());
        assertNotNull(created.getCreatedAt());
        assertNotNull(created.getUpdatedAt());
        assertNotNull(created.getAccessedAt());
        assertNotNull(created.getAutoDeleteOnIdle());
    }

    @Test
    public void subscriptionsCanBeListed() throws Exception {
        // Arrange
        String topicName = "TestSubscriptionsCanBeListed";
        service.createTopic(new TopicInfo(topicName));
        service.createSubscription(topicName, new SubscriptionInfo("MySubscription2"));

        // Act
        ListSubscriptionsResult result = service.listSubscriptions(topicName);

        // Assert
        assertNotNull(result);
        assertEquals(1, result.getItems().size());
        assertEquals("MySubscription2", result.getItems().get(0).getName());
    }

    @Test
    public void subscriptionsDetailsMayBeFetched() throws Exception {
        // Arrange
        String topicName = "TestSubscriptionsDetailsMayBeFetched";
        service.createTopic(new TopicInfo(topicName));
        service.createSubscription(topicName, new SubscriptionInfo("MySubscription3"));

        // Act
        SubscriptionInfo result = service.getSubscription(topicName, "MySubscription3").getValue();

        // Assert
        assertNotNull(result);
        assertEquals("MySubscription3", result.getName());
    }

    @Test
    public void subscriptionsMayBeDeleted() throws Exception {
        // Arrange
        String topicName = "TestSubscriptionsMayBeDeleted";
        service.createTopic(new TopicInfo(topicName));
        service.createSubscription(topicName, new SubscriptionInfo("MySubscription4"));
        service.createSubscription(topicName, new SubscriptionInfo("MySubscription5"));

        // Act
        service.deleteSubscription(topicName, "MySubscription4");

        // Assert
        ListSubscriptionsResult result = service.listSubscriptions(topicName);
        assertNotNull(result);
        assertEquals(1, result.getItems().size());
        assertEquals("MySubscription5", result.getItems().get(0).getName());
    }

    @Test
    public void subscriptionWillReceiveMessage() throws Exception {
        // Arrange
        String topicName = "TestSubscriptionWillReceiveMessage";
        service.createTopic(new TopicInfo(topicName));
        service.createSubscription(topicName, new SubscriptionInfo("sub"));
        service.sendTopicMessage(topicName,
                new BrokeredMessage("<p>Testing subscription</p>").setContentType("text/html"));

        // Act
        BrokeredMessage message = service.receiveSubscriptionMessage(topicName, "sub", RECEIVE_AND_DELETE_5_SECONDS)
                .getValue();

        // Assert
        assertNotNull(message);

        byte[] data = new byte[100];
        int size = message.getBody().read(data);
        assertEquals("<p>Testing subscription</p>", new String(data, 0, size));
        assertEquals("text/html", message.getContentType());
    }

    @Test
    public void subscriptionCanBeUpdated() throws Exception {
        // Arrange 
        String topicName = "testSubscriptionCanBeUpdated";
        service.createTopic(new TopicInfo(topicName));
        SubscriptionInfo originalSubscription = service.createSubscription(topicName, new SubscriptionInfo("sub"))
                .getValue();
        Integer expectedMaxDeliveryCount = 1024;

        // Act
        SubscriptionInfo updatedSubscription = service.updateSubscription(topicName,
                originalSubscription.setMaxDeliveryCount(expectedMaxDeliveryCount));

        // Assert
        assertEquals(expectedMaxDeliveryCount, updatedSubscription.getMaxDeliveryCount());
    }

    @Test
    public void rulesCanBeCreatedOnSubscriptions() throws Exception {
        // Arrange
        String topicName = "TestrulesCanBeCreatedOnSubscriptions";
        service.createTopic(new TopicInfo(topicName));
        service.createSubscription(topicName, new SubscriptionInfo("sub"));

        // Act
        RuleInfo created = service.createRule(topicName, "sub", new RuleInfo("MyRule1")).getValue();

        // Assert
        assertNotNull(created);
        assertEquals("MyRule1", created.getName());
    }

    @Test
    public void rulesCanBeListedAndDefaultRuleIsPrecreated() throws Exception {
        // Arrange
        String topicName = "TestrulesCanBeListedAndDefaultRuleIsPrecreated";
        service.createTopic(new TopicInfo(topicName));
        service.createSubscription(topicName, new SubscriptionInfo("sub"));
        service.createRule(topicName, "sub", new RuleInfo("MyRule2"));

        // Act
        ListRulesResult result = service.listRules(topicName, "sub");

        // Assert
        assertNotNull(result);
        assertEquals(2, result.getItems().size());
        RuleInfo rule0 = result.getItems().get(0);
        RuleInfo rule1 = result.getItems().get(1);
        if (rule0.getName() == "MyRule2") {
            RuleInfo swap = rule1;
            rule1 = rule0;
            rule0 = swap;
        }

        assertEquals("$Default", rule0.getName());
        assertEquals("MyRule2", rule1.getName());
        assertNotNull(result.getItems().get(0).getModel());
    }

    @Test
    public void ruleDetailsMayBeFetched() throws Exception {
        // Arrange
        String topicName = "TestruleDetailsMayBeFetched";
        service.createTopic(new TopicInfo(topicName));
        service.createSubscription(topicName, new SubscriptionInfo("sub"));

        // Act
        RuleInfo result = service.getRule(topicName, "sub", "$Default").getValue();

        // Assert
        assertNotNull(result);
        assertEquals("$Default", result.getName());
    }

    @Test
    public void rulesMayBeDeleted() throws Exception {
        // Arrange
        String topicName = "TestRulesMayBeDeleted";
        service.createTopic(new TopicInfo(topicName));
        service.createSubscription(topicName, new SubscriptionInfo("sub"));
        service.createRule(topicName, "sub", new RuleInfo("MyRule4"));
        service.createRule(topicName, "sub", new RuleInfo("MyRule5"));

        // Act
        service.deleteRule(topicName, "sub", "MyRule5");
        service.deleteRule(topicName, "sub", "$Default");

        // Assert
        ListRulesResult result = service.listRules(topicName, "sub");
        assertNotNull(result);
        assertEquals(1, result.getItems().size());
        assertEquals("MyRule4", result.getItems().get(0).getName());
    }

    @Test
    public void rulesMayHaveActionAndFilter() throws ServiceException {
        // Arrange
        String topicName = "TestRulesMayHaveAnActionAndFilter";
        service.createTopic(new TopicInfo(topicName));
        service.createSubscription(topicName, new SubscriptionInfo("sub"));

        // Act
        RuleInfo ruleOne = service.createRule(topicName, "sub", new RuleInfo("One").withCorrelationIdFilter("my-id"))
                .getValue();
        RuleInfo ruleTwo = service.createRule(topicName, "sub", new RuleInfo("Two").withTrueFilter()).getValue();
        RuleInfo ruleThree = service.createRule(topicName, "sub", new RuleInfo("Three").withFalseFilter()).getValue();
        RuleInfo ruleFour = service.createRule(topicName, "sub", new RuleInfo("Four").withEmptyRuleAction()).getValue();
        RuleInfo ruleFive = service.createRule(topicName, "sub", new RuleInfo("Five").withSqlRuleAction("SET x = 5"))
                .getValue();
        RuleInfo ruleSix = service.createRule(topicName, "sub", new RuleInfo("Six").withSqlExpressionFilter("x != 5"))
                .getValue();

        // Assert
        assertEquals(CorrelationFilter.class, ruleOne.getFilter().getClass());
        assertEquals(TrueFilter.class, ruleTwo.getFilter().getClass());
        assertEquals(FalseFilter.class, ruleThree.getFilter().getClass());
        assertEquals(EmptyRuleAction.class, ruleFour.getAction().getClass());
        assertEquals(SqlRuleAction.class, ruleFive.getAction().getClass());
        assertEquals(SqlFilter.class, ruleSix.getFilter().getClass());

    }

    @Test
    public void messagesMayHaveCustomProperties() throws ServiceException {
        // Arrange
        String queueName = "TestMessagesMayHaveCustomProperties";
        service.createQueue(new QueueInfo(queueName));

        // Act
        service.sendQueueMessage(queueName, new BrokeredMessage("").setProperty("hello", "world")
                .setProperty("foo", 42));
        BrokeredMessage message = service.receiveQueueMessage(queueName, RECEIVE_AND_DELETE_5_SECONDS).getValue();

        // Assert
        assertEquals("world", message.getProperty("hello"));
        assertEquals(42, message.getProperty("foo"));
    }
}<|MERGE_RESOLUTION|>--- conflicted
+++ resolved
@@ -561,7 +561,6 @@
     }
 
     @Test
-<<<<<<< HEAD
     public void listTopicsUnderASpecificPath() throws ServiceException {
         // Arrange 
         String topicName = "testPathA/testPathB/listTopicUnderASpecificPath";
@@ -637,7 +636,9 @@
         assertNotNull(topicInfo);
         assertNotNull(secondTopicInfo);
         assertEquals(1, listTopicResult.getItems().size());
-=======
+    }
+
+    @Test
     public void topicCreatedContainsMetadata() throws ServiceException {
         // Arrange
         String topicName = "TestTopicCreatedContainsMetadata";
@@ -654,7 +655,6 @@
         assertEquals(true, createdTopicInfo.isSupportOrdering());
         assertEquals(false, createdTopicInfo.isAnonymousAccessible());
 
->>>>>>> d2b1d41c
     }
 
     @Test

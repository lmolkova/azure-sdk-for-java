﻿<?xml version="1.0" encoding="utf-8"?>
<Project ToolsVersion="12.0" DefaultTargets="Build" xmlns="http://schemas.microsoft.com/developer/msbuild/2003">
  <Import Project="$(MSBuildExtensionsPath)\$(MSBuildToolsVersion)\Microsoft.Common.props" Condition="Exists('$(MSBuildExtensionsPath)\$(MSBuildToolsVersion)\Microsoft.Common.props')" />
  <PropertyGroup>
    <SolutionDir Condition="$(SolutionDir) == '' Or $(SolutionDir) == '*Undefined*'">..\..\..\..\</SolutionDir>
    <Platform Condition=" '$(Platform)' == '' ">AnyCPU</Platform>
    <LibraryFxTarget Condition="'$(LibraryFxTarget)' == ''">net45</LibraryFxTarget>
    <ProjectGuid>{654344A5-0556-49C7-BFB3-59676D7440D3}</ProjectGuid>
    <OutputType>Library</OutputType>
    <AppDesignerFolder>Properties</AppDesignerFolder>
    <RootNamespace>Microsoft.Rest.Generator.AzureResourceSchema</RootNamespace>
    <AssemblyName>AutoRest.Generator.AzureResourceSchema</AssemblyName>
    <FileAlignment>512</FileAlignment>
    <Configuration Condition=" '$(Configuration)' == '' ">Net45-Debug</Configuration>
  </PropertyGroup>
  <Import Project="$(SolutionDir)\Tools\AutoRest.Settings.targets" />
  <PropertyGroup Condition=" '$(Configuration)|$(Platform)' == 'Net45-Debug|AnyCPU' ">
    <Optimize>false</Optimize>
    <OutputPath>bin\Net45-Debug</OutputPath>
    <WarningLevel>4</WarningLevel>
  </PropertyGroup>
  <ItemGroup>
    <Reference Include="System" />
    <Reference Include="System.Core" />
  </ItemGroup>
  <ItemGroup>
    <Reference Include="Newtonsoft.Json, Version=7.0.0.0, Culture=neutral, PublicKeyToken=30ad4fe6b2a6aeed, processorArchitecture=MSIL">
      <HintPath>..\..\..\..\packages\Newtonsoft.Json.7.0.1\lib\net45\Newtonsoft.Json.dll</HintPath>
      <Private>True</Private>
    </Reference>
  </ItemGroup>
  <ItemGroup>
<<<<<<< HEAD
    <Compile Include="SchemaProperty.cs" />
    <Compile Include="Definition.cs" />
=======
    <Compile Include="ResourceProperty.cs" />
>>>>>>> 01428621
    <Compile Include="ResourceSchema.cs" />
    <Compile Include="AzureResourceSchemaCodeGenerator.cs" />
    <Compile Include="$(SolutionDir)\Tools\AssemblyVersionInfo.cs">
      <Link>Properties\AssemblyVersionInfo.cs</Link>
    </Compile>
  </ItemGroup>
  <ItemGroup>
    <ProjectReference Include="..\..\..\AutoRest.Core\AutoRest.Core.csproj">
      <Project>{c876085f-9dc3-41f0-b7b4-17022cd84684}</Project>
      <Name>AutoRest.Core</Name>
    </ProjectReference>
    <ProjectReference Include="..\..\Extensions\Extensions\AutoRest.Generator.Extensions.csproj">
      <Project>{7dd043eb-5e53-4180-b123-cc3cc5022e34}</Project>
      <Name>AutoRest.Generator.Extensions</Name>
    </ProjectReference>
  </ItemGroup>
  <ItemGroup>
    <CodeAnalysisDictionary Include="$(SolutionDir)\Tools\CustomDictionary.xml">
      <Link>CustomDictionary.xml</Link>
    </CodeAnalysisDictionary>
  </ItemGroup>
  <ItemGroup>
    <None Include="packages.config" />
  </ItemGroup>
  <PropertyGroup Condition=" '$(Configuration)|$(Platform)' == 'Debug|AnyCPU' ">
    <DebugSymbols>true</DebugSymbols>
    <DebugType>full</DebugType>
    <Optimize>false</Optimize>
    <OutputPath>bin\Debug\</OutputPath>
    <DefineConstants>DEBUG;TRACE</DefineConstants>
    <ErrorReport>prompt</ErrorReport>
    <WarningLevel>4</WarningLevel>
  </PropertyGroup>
  <PropertyGroup Condition=" '$(Configuration)|$(Platform)' == 'Release|AnyCPU' ">
    <DebugType>pdbonly</DebugType>
    <Optimize>true</Optimize>
    <OutputPath>bin\Release\</OutputPath>
    <DefineConstants>TRACE</DefineConstants>
    <ErrorReport>prompt</ErrorReport>
    <WarningLevel>4</WarningLevel>
  </PropertyGroup>
  <ItemGroup>
    <Reference Include="System" />
    <Reference Include="System.Core" />
    <Reference Include="System.Xml.Linq" />
    <Reference Include="System.Data.DataSetExtensions" />
    <Reference Include="Microsoft.CSharp" />
    <Reference Include="System.Data" />
    <Reference Include="System.Net.Http" />
    <Reference Include="System.Xml" />
  </ItemGroup>
  <ItemGroup>
    <Compile Include="Resource.cs" />
    <Compile Include="Properties\AssemblyInfo.cs" />
  </ItemGroup>
  <Import Project="$(MSBuildToolsPath)\Microsoft.CSharp.targets" />
  <!-- To modify your build process, add your task inside one of the targets below and uncomment it. 
       Other similar extension points exist, see Microsoft.Common.targets.
  <Target Name="BeforeBuild">
  </Target>
  <Target Name="AfterBuild">
  </Target>
  -->
</Project><|MERGE_RESOLUTION|>--- conflicted
+++ resolved
@@ -30,12 +30,9 @@
     </Reference>
   </ItemGroup>
   <ItemGroup>
-<<<<<<< HEAD
     <Compile Include="SchemaProperty.cs" />
     <Compile Include="Definition.cs" />
-=======
     <Compile Include="ResourceProperty.cs" />
->>>>>>> 01428621
     <Compile Include="ResourceSchema.cs" />
     <Compile Include="AzureResourceSchemaCodeGenerator.cs" />
     <Compile Include="$(SolutionDir)\Tools\AssemblyVersionInfo.cs">

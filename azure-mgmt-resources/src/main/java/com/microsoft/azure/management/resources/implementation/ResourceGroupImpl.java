/**
 * Copyright (c) Microsoft Corporation. All rights reserved.
 * Licensed under the MIT License. See License.txt in the project root for
 * license information.
 */

package com.microsoft.azure.management.resources.implementation;

import com.microsoft.azure.management.resources.ResourceConnector;
import com.microsoft.azure.management.resources.ResourceGroup;
import com.microsoft.azure.management.resources.fluentcore.arm.Region;
import com.microsoft.azure.management.resources.fluentcore.model.implementation.CreatableImpl;
import com.microsoft.azure.management.resources.implementation.api.ResourceGroupInner;
import com.microsoft.azure.management.resources.implementation.api.ResourceGroupsInner;
import com.microsoft.azure.management.resources.implementation.api.ResourceManagementClientImpl;

import java.util.Collections;
import java.util.HashMap;
import java.util.Map;

/**
 * An instance of this class provides access to a resource group in Azure.
 */
public class ResourceGroupImpl extends
        CreatableImpl<ResourceGroup, ResourceGroupInner>
        implements
        ResourceGroup,
        ResourceGroup.DefinitionBlank,
        ResourceGroup.DefinitionCreatable,
        ResourceGroup.Update  {

    private final ResourceGroupsInner client;
    private final ResourceManagementClientImpl serviceClient;

    protected ResourceGroupImpl(final ResourceGroupInner innerModel, final ResourceManagementClientImpl serviceClient) {
        super(innerModel.name(), innerModel);
        this.client = serviceClient.resourceGroups();
        this.serviceClient = serviceClient;
    }

    @Override
    public String name() {
        return this.inner().name();
    }

    @Override
    public String provisioningState() {
        return this.inner().properties().provisioningState();
    }

    @Override
    public String region() {
        return this.inner().location();
    }

    @Override
    public String id() {
        return this.inner().id();
    }

    @Override
    public String type() {
        return null;
    }

    @Override
    public Map<String, String> tags() {
        return Collections.unmodifiableMap(this.inner().tags());
    }

    @Override
    public ResourceGroupImpl withRegion(String regionName) {
        this.inner().setLocation(regionName);
        return this;
    }

    @Override
    public ResourceGroupImpl withRegion(Region region) {
        return this.withRegion(region.toString());
    }

    @Override
    public ResourceGroupImpl withTags(Map<String, String> tags) {
        this.inner().setTags(new HashMap<>(tags));
        return this;
    }

    @Override
    public ResourceGroupImpl withTag(String key, String value) {
        if (this.inner().tags() == null) {
            this.inner().setTags(new HashMap<String, String>());
        }
        this.inner().tags().put(key, value);
        return this;
    }

    @Override
    public ResourceGroupImpl withoutTag(String key) {
        this.inner().tags().remove(key);
        return this;
    }

    @Override
    public ResourceGroupImpl apply() throws Exception {
        ResourceGroupInner params = new ResourceGroupInner();
        ResourceGroupInner group;

        params.setTags(this.inner().tags());

        // Figure out the location, since the SDK requires on the params explicitly even though it cannot be changed
        if (this.inner().location() != null) {
            params.setLocation(this.inner().location());
        } else {
            group = client.get(this.key).getBody();
            if (null == group) {
                throw new Exception("Resource group not found");
            } else {
                params.setLocation(group.location());
            }
        }

        client.createOrUpdate(this.key, params);
        return this;
    }

    @Override
    public ResourceGroupImpl create() throws Exception {          //  FLUENT: implementation of ResourceGroup.DefinitionCreatable.Creatable<ResourceGroup>
        super.creatablesCreate();
        return this;
    }

    @Override
    public ResourceGroupImpl refresh() throws Exception {            //  FLUENT: implementation of ResourceGroup.Refreshable<ResourceGroup>
        this.setInner(client.get(this.key).getBody());
        return this;
    }

    @Override
    public <T extends ResourceConnector> T connectToResource(ResourceConnector.Builder<T> adapterBuilder) {
        return adapterBuilder.create(this.serviceClient.restClient(), this.serviceClient.subscriptionId(), this);
    }

    @Override
<<<<<<< HEAD
    public Update update() throws Exception {
        return this;
=======
    protected void createResource() throws Exception {
        ResourceGroupInner params = new ResourceGroupInner();
        params.setLocation(this.inner().location());
        params.setTags(this.inner().tags());
        client.createOrUpdate(this.key, params);
>>>>>>> d031feab
    }
}<|MERGE_RESOLUTION|>--- conflicted
+++ resolved
@@ -141,15 +141,15 @@
     }
 
     @Override
-<<<<<<< HEAD
     public Update update() throws Exception {
         return this;
-=======
+    }
+
+    @Override
     protected void createResource() throws Exception {
         ResourceGroupInner params = new ResourceGroupInner();
         params.setLocation(this.inner().location());
         params.setTags(this.inner().tags());
         client.createOrUpdate(this.key, params);
->>>>>>> d031feab
     }
 }
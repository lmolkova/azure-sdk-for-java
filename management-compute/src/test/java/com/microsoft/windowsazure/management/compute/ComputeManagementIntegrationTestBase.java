--- conflicted
+++ resolved
@@ -158,13 +158,8 @@
         //make sure it created and available, otherwise vm deployment will fail with storage/container still creating
         boolean found = false;
         while(found == false) {
-<<<<<<< HEAD
-            Iterable<CloudBlobContainer> listContainerResult = blobClient.listContainers(storageContainer);
-            for (CloudBlobContainer item : listContainerResult) {
-=======
             Iterable<MockCloudBlobContainer> listContainerResult = blobClient.listContainers(storageContainer);
             for (MockCloudBlobContainer item : listContainerResult) {
->>>>>>> cde43ca8
                 blobhost =item.getUri().getHost();
                 if (item.getName().contains(storageContainer) == true) {
                     blobhost =item.getUri().getHost();
@@ -174,12 +169,7 @@
 
             if (found == false) {
                 Thread.sleep(1000 * 30);
-            }
-<<<<<<< HEAD
-            else {
-=======
-            else if (!IS_MOCKED) {
->>>>>>> cde43ca8
+            } else if (!IS_MOCKED) {
                 Thread.sleep(1000 * 60);
             }
         }
@@ -195,17 +185,11 @@
     }
 
     protected static void uploadFileToBlob(String storageAccountName, String storageContainer, String fileName, String filePath) throws InvalidKeyException, URISyntaxException, StorageException, InterruptedException, IOException {
-<<<<<<< HEAD
-        CloudBlobClient blobClient = createBlobClient(storageAccountName, storageAccountKey);
-        CloudBlobContainer container = blobClient.getContainerReference(storageContainer);
-
-        CloudPageBlob pageblob = container.getPageBlobReference(fileName);
-=======
         MockCloudBlobClient blobClient = createBlobClient(storageAccountName, storageAccountKey);
         MockCloudBlobContainer container = blobClient.getContainerReference(storageContainer);
 
         MockCloudPageBlob pageblob = container.getPageBlobReference(fileName);
->>>>>>> cde43ca8
+
         File source = new File(filePath + fileName);
         pageblob.upload(new FileInputStream(source), source.length());
 
@@ -213,11 +197,7 @@
         boolean found = false;
         while(found == false) {
             // Loop over blobs within the container and output the URI to each of them
-<<<<<<< HEAD
-            for (ListBlobItem item : container.listBlobs()) {
-=======
             for (MockListBlobItem item : container.listBlobs()) {
->>>>>>> cde43ca8
                 if (item.getUri().getPath().contains(fileName) == true) {
                     found = true;
                 }
@@ -225,12 +205,7 @@
   
             if (found == false) {
                 Thread.sleep(1000 * 10);
-            }
-<<<<<<< HEAD
-            else {
-=======
-            else if (!IS_MOCKED) {
->>>>>>> cde43ca8
+            } else if (!IS_MOCKED) {
                 Thread.sleep(1000 * 20);
             }
         }
@@ -273,11 +248,7 @@
 
         if (blobClient != null)
         {
-<<<<<<< HEAD
-            CloudBlobContainer container = null;
-=======
             MockCloudBlobContainer container = null;
->>>>>>> cde43ca8
             try {
                 container = blobClient.getContainerReference(storageContainer);
             } catch (URISyntaxException e) {
@@ -304,10 +275,6 @@
             } catch (InterruptedException e) {
                 e.printStackTrace();
             }
-<<<<<<< HEAD
-            
-=======
->>>>>>> cde43ca8
         }
     }
 
@@ -320,7 +287,7 @@
         } catch (ServiceException e) {
             e.printStackTrace();
         }
-        
+
         if (operationResponse != null) {
             Assert.assertEquals(200, operationResponse.getStatusCode());
         }

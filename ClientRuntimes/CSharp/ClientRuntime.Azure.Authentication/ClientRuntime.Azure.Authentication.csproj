﻿<?xml version="1.0" encoding="utf-8"?>
<Project ToolsVersion="4.0" DefaultTargets="Build" xmlns="http://schemas.microsoft.com/developer/msbuild/2003">
  <Import Project="$(MSBuildExtensionsPath)\$(MSBuildToolsVersion)\Microsoft.Common.props" Condition="Exists('$(MSBuildExtensionsPath)\$(MSBuildToolsVersion)\Microsoft.Common.props')" />
  <PropertyGroup>
    <SolutionDir Condition="$(SolutionDir) == '' Or $(SolutionDir) == '*Undefined*'">..\..\..\</SolutionDir>
    <Platform Condition=" '$(Platform)' == '' ">AnyCPU</Platform>
    <LibraryFxTarget Condition="'$(LibraryFxTarget)' == ''">net45</LibraryFxTarget>
    <ProjectGuid>{70F45D72-01FC-4540-AD48-44973A7E855B}</ProjectGuid>
    <AppDesignerFolder>Properties</AppDesignerFolder>
    <RootNamespace>Microsoft.Rest.Azure.Authentication</RootNamespace>
    <AssemblyName>Microsoft.Rest.ClientRuntime.Azure.Authentication</AssemblyName>
    <OutputType>Library</OutputType>
    <RestorePackages>true</RestorePackages>
    <Configuration Condition=" '$(Configuration)' == '' ">Net45-Debug</Configuration>
  </PropertyGroup>
  <Import Project="$(SolutionDir)\Tools\AutoRest.Settings.targets" />
  <PropertyGroup Condition=" '$(Configuration)|$(Platform)' == 'Net45-Debug|AnyCPU' ">
    <Optimize>false</Optimize>
    <OutputPath>bin\Net45-Debug</OutputPath>
    <WarningLevel>4</WarningLevel>
  </PropertyGroup>
  <ItemGroup>
    <None Include="Microsoft.Rest.ClientRuntime.Azure.Authentication.nuget.proj" />
    <None Include="Microsoft.Rest.ClientRuntime.Azure.Authentication.nuspec">
      <SubType>Designer</SubType>
    </None>
    <None Include="packages.config">
      <SubType>Designer</SubType>
    </None>
  </ItemGroup>
  <ItemGroup>
    <Compile Include="ActiveDirectoryClientSettings.cs" />
    <Compile Include="ApplicationTokenProvider.cs" />
    <Compile Include="CertificateAuthenticationProvider.cs" />
    <Compile Include="GlobalSuppressions.cs" />
    <Compile Include="IUserCredentialProvider.cs" />
    <Compile Include="IApplicationAuthenticationProvider.cs" />
    <Compile Include="MemoryApplicationAuthenticationProvider.cs" />
    <Compile Include="UserTokenProvider.cs" />
    <Compile Include="ActiveDirectoryServiceSettings.cs" />
    <Compile Include="Properties\Resources.Designer.cs">
      <AutoGen>True</AutoGen>
      <DesignTime>True</DesignTime>
      <DependentUpon>Resources.resx</DependentUpon>
    </Compile>
    <Compile Include="AuthenticationException.cs" />
    <Compile Include="Properties\AssemblyInfo.cs" />
  </ItemGroup>
<<<<<<< HEAD
  <ItemGroup Condition=" '$(LibraryFxTarget)' == 'net45' ">
=======
  <ItemGroup>
    <ProjectReference Include="..\ClientRuntime\ClientRuntime.csproj">
      <Project>{7F524559-93F9-4F3F-9E2C-AF41A0C2E6F4}</Project>
      <Name>ClientRuntime</Name>
    </ProjectReference>
  </ItemGroup>
  <ItemGroup Condition="$(LibraryFxTarget) == 'net45' ">
>>>>>>> 86225ab6
    <Reference Include="Microsoft.IdentityModel.Clients.ActiveDirectory">
      <HintPath>$(CommonNugetPackageFolder)\Microsoft.IdentityModel.Clients.ActiveDirectory.3.6.210231457-alpha\lib\net45\Microsoft.IdentityModel.Clients.ActiveDirectory.dll</HintPath>
      <Private>True</Private>
    </Reference>
    <Reference Include="Microsoft.IdentityModel.Clients.ActiveDirectory.Platform">
      <HintPath>$(CommonNugetPackageFolder)\Microsoft.IdentityModel.Clients.ActiveDirectory.3.6.210231457-alpha\lib\net45\Microsoft.IdentityModel.Clients.ActiveDirectory.Platform.dll</HintPath>
      <Private>True</Private>
    </Reference>
    <Reference Include="System" />
  </ItemGroup>
  <ItemGroup Condition="$(LibraryFxTarget) == 'portable' ">
    <Reference Include="Microsoft.IdentityModel.Clients.ActiveDirectory">
      <HintPath>$(CommonNugetPackageFolder)\Microsoft.IdentityModel.Clients.ActiveDirectory.3.6.210231457-alpha\lib\portable-net45+win\Microsoft.IdentityModel.Clients.ActiveDirectory.dll</HintPath>
      <Private>True</Private>
    </Reference>
  </ItemGroup>
  <ItemGroup>
    <EmbeddedResource Include="Properties\Resources.resx">
      <Generator>ResXFileCodeGenerator</Generator>
      <LastGenOutput>Resources.Designer.cs</LastGenOutput>
    </EmbeddedResource>
  </ItemGroup>
  <ItemGroup>
    <CodeAnalysisDictionary Include="..\..\..\Tools\CustomDictionary.xml">
      <SubType>Designer</SubType>
      <Link>CustomDictionary.xml</Link>
    </CodeAnalysisDictionary>
  </ItemGroup>
  <Import Project="$(MSBuildExtensionsPath32)\Microsoft\Portable\$(TargetFrameworkVersion)\Microsoft.Portable.CSharp.targets" Condition=" '$(LibraryFxTarget)' == 'portable' " />
  <Import Project="$(MSBuildToolsPath)\Microsoft.CSharp.targets" Condition=" '$(LibraryFxTarget)' != 'portable' " />
</Project><|MERGE_RESOLUTION|>--- conflicted
+++ resolved
@@ -46,9 +46,7 @@
     <Compile Include="AuthenticationException.cs" />
     <Compile Include="Properties\AssemblyInfo.cs" />
   </ItemGroup>
-<<<<<<< HEAD
   <ItemGroup Condition=" '$(LibraryFxTarget)' == 'net45' ">
-=======
   <ItemGroup>
     <ProjectReference Include="..\ClientRuntime\ClientRuntime.csproj">
       <Project>{7F524559-93F9-4F3F-9E2C-AF41A0C2E6F4}</Project>
@@ -56,7 +54,6 @@
     </ProjectReference>
   </ItemGroup>
   <ItemGroup Condition="$(LibraryFxTarget) == 'net45' ">
->>>>>>> 86225ab6
     <Reference Include="Microsoft.IdentityModel.Clients.ActiveDirectory">
       <HintPath>$(CommonNugetPackageFolder)\Microsoft.IdentityModel.Clients.ActiveDirectory.3.6.210231457-alpha\lib\net45\Microsoft.IdentityModel.Clients.ActiveDirectory.dll</HintPath>
       <Private>True</Private>
